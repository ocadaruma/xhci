//! Host Controller Runtime Registers.

use super::capability::RuntimeRegisterSpaceOffset;
use crate::error::Error;
use accessor::Mapper;
use core::convert::TryFrom;
use core::fmt;

/// Interrupt Register Set
#[repr(C)]
#[derive(Copy, Clone, Debug)]
pub struct InterruptRegisterSet {
    _iman: u32,
    _imod: u32,
    /// Event Ring Segment Table Size Register
    pub erstsz: EventRingSegmentTableSizeRegister,
    _rsvd: u32,
    /// Event Ring Segment Table Base Address Register
    pub erstba: EventRingSegmentTableBaseAddressRegister,
    /// Event Ring Dequeue Pointer Register
    pub erdp: EventRingDequeuePointerRegister,
}
impl InterruptRegisterSet {
    /// Creates an accessor to the Interrupt Register Set.
    ///
    /// # Safety
    ///
    /// The caller must ensure that the Host Controller Runtime Registers are accessed only through
    /// this struct.
    ///
    /// # Errors
    ///
    /// This method may return a [`accessor::Error::NotAligned`] error if the base address of the
    /// Interrupt Register Set is not aligned.
    pub unsafe fn new<M>(
        mmio_base: usize,
        rtoff: RuntimeRegisterSpaceOffset,
        mapper: M,
    ) -> Result<accessor::Array<Self, M>, accessor::Error>
    where
        M: Mapper,
    {
        const NUM_INTERRUPT_REGISTER_SET: usize = 1024;

        let base = mmio_base + usize::try_from(rtoff.get()).unwrap() + 0x20;

        accessor::Array::new(base, NUM_INTERRUPT_REGISTER_SET, mapper)
    }
}

/// Event Ring Segment Table Size Register.
#[repr(transparent)]
<<<<<<< HEAD
#[derive(Copy, Clone, Debug)]
=======
#[derive(Debug, Copy, Clone)]
>>>>>>> 5276debe
pub struct EventRingSegmentTableSizeRegister(u32);
impl EventRingSegmentTableSizeRegister {
    /// Sets the number of segments the Event Ring Segment Table supports.
    pub fn set(&mut self, s: u16) {
        self.0 = s.into();
    }
}

/// Event Ring Segment Table Base Address Register.
#[repr(transparent)]
<<<<<<< HEAD
#[derive(Copy, Clone, Debug)]
=======
#[derive(Debug, Copy, Clone)]
>>>>>>> 5276debe
pub struct EventRingSegmentTableBaseAddressRegister(u64);
impl EventRingSegmentTableBaseAddressRegister {
    /// Sets the address of the Event Ring Segment Table. It must be 64 byte aligned.
    ///
    /// # Errors
    ///
    /// This method may return an [`Error::NotAligned`] error if the address is not 64 byte aligned.
    pub fn set(&mut self, a: u64) -> Result<(), Error> {
        if a.trailing_zeros() >= 6 {
            self.0 = a;
            Ok(())
        } else {
            Err(Error::NotAligned {
                alignment: 64,
                address: a,
            })
        }
    }
}

/// Event Ring Dequeue Pointer Register.
#[repr(transparent)]
#[derive(Copy, Clone)]
pub struct EventRingDequeuePointerRegister(u64);
impl EventRingDequeuePointerRegister {
    /// Returns the address of the current Event Ring Dequeue Pointer.
    #[must_use]
    pub fn event_ring_dequeue_pointer(self) -> u64 {
        self.0 & 0b1111
    }

    /// Sets the address of the current Event Ring Dequeue Pointer. It must be 16 byte aligned.
    ///
    /// # Errors
    ///
    /// This method may return an [`Error::NotAligned`] error if the address is not 16 byte aligned.
    pub fn set_event_ring_dequeue_pointer(&mut self, p: u64) -> Result<(), Error> {
        if p.trailing_zeros() >= 4 {
            self.0 = p;
            Ok(())
        } else {
            Err(Error::NotAligned {
                alignment: 16,
                address: p,
            })
        }
    }
}
impl fmt::Debug for EventRingDequeuePointerRegister {
    fn fmt(&self, f: &mut fmt::Formatter<'_>) -> fmt::Result {
        f.debug_struct("EventRingDequeuePointerRegister")
            .field(
                "event_ring_dequeue_pointer",
                &self.event_ring_dequeue_pointer(),
            )
            .finish()
    }
}<|MERGE_RESOLUTION|>--- conflicted
+++ resolved
@@ -50,11 +50,7 @@
 
 /// Event Ring Segment Table Size Register.
 #[repr(transparent)]
-<<<<<<< HEAD
 #[derive(Copy, Clone, Debug)]
-=======
-#[derive(Debug, Copy, Clone)]
->>>>>>> 5276debe
 pub struct EventRingSegmentTableSizeRegister(u32);
 impl EventRingSegmentTableSizeRegister {
     /// Sets the number of segments the Event Ring Segment Table supports.
@@ -65,11 +61,7 @@
 
 /// Event Ring Segment Table Base Address Register.
 #[repr(transparent)]
-<<<<<<< HEAD
 #[derive(Copy, Clone, Debug)]
-=======
-#[derive(Debug, Copy, Clone)]
->>>>>>> 5276debe
 pub struct EventRingSegmentTableBaseAddressRegister(u64);
 impl EventRingSegmentTableBaseAddressRegister {
     /// Sets the address of the Event Ring Segment Table. It must be 64 byte aligned.
